<?xml version="1.0" encoding="utf-8"?>
<Dependencies>
  <ProductDependencies>
    <Dependency Name="Microsoft.DeveloperControlPlane.darwin-amd64" Version="0.1.58">
      <Uri>https://github.com/microsoft/usvc-apiserver</Uri>
      <Sha>f396b29b549cb27602cd7b76e3cb0103cadcb604</Sha>
    </Dependency>
    <Dependency Name="Microsoft.DeveloperControlPlane.darwin-arm64" Version="0.1.58">
      <Uri>https://github.com/microsoft/usvc-apiserver</Uri>
      <Sha>f396b29b549cb27602cd7b76e3cb0103cadcb604</Sha>
    </Dependency>
    <Dependency Name="Microsoft.DeveloperControlPlane.linux-amd64" Version="0.1.58">
      <Uri>https://github.com/microsoft/usvc-apiserver</Uri>
      <Sha>f396b29b549cb27602cd7b76e3cb0103cadcb604</Sha>
    </Dependency>
    <Dependency Name="Microsoft.DeveloperControlPlane.linux-arm64" Version="0.1.58">
      <Uri>https://github.com/microsoft/usvc-apiserver</Uri>
      <Sha>f396b29b549cb27602cd7b76e3cb0103cadcb604</Sha>
    </Dependency>
    <Dependency Name="Microsoft.DeveloperControlPlane.windows-386" Version="0.1.58">
      <Uri>https://github.com/microsoft/usvc-apiserver</Uri>
      <Sha>f396b29b549cb27602cd7b76e3cb0103cadcb604</Sha>
    </Dependency>
    <Dependency Name="Microsoft.DeveloperControlPlane.windows-amd64" Version="0.1.58">
      <Uri>https://github.com/microsoft/usvc-apiserver</Uri>
      <Sha>f396b29b549cb27602cd7b76e3cb0103cadcb604</Sha>
    </Dependency>
    <Dependency Name="Microsoft.DeveloperControlPlane.windows-arm64" Version="0.1.58">
      <Uri>https://github.com/microsoft/usvc-apiserver</Uri>
      <Sha>f396b29b549cb27602cd7b76e3cb0103cadcb604</Sha>
    </Dependency>
    <Dependency Name="Microsoft.Extensions.Http.Resilience" Version="9.0.0-preview.2.24157.4">
      <Uri>https://github.com/dotnet/extensions</Uri>
      <Sha>8dcff4ab2e8242d8264a027385a30f79c1888627</Sha>
    </Dependency>
    <Dependency Name="Microsoft.Extensions.Diagnostics.Testing" Version="9.0.0-preview.2.24157.4">
      <Uri>https://github.com/dotnet/extensions</Uri>
      <Sha>8dcff4ab2e8242d8264a027385a30f79c1888627</Sha>
    </Dependency>
    <Dependency Name="Microsoft.Extensions.Configuration.Abstractions" Version="9.0.0-preview.2.24128.5">
      <Uri>https://github.com/dotnet/runtime</Uri>
      <Sha>8e5e748c5c06d3e40244c725bd2124f06998f6c1</Sha>
    </Dependency>
    <Dependency Name="Microsoft.Extensions.Configuration.Binder" Version="9.0.0-preview.2.24128.5">
      <Uri>https://github.com/dotnet/runtime</Uri>
      <Sha>8e5e748c5c06d3e40244c725bd2124f06998f6c1</Sha>
    </Dependency>
    <Dependency Name="Microsoft.Extensions.DependencyInjection.Abstractions" Version="9.0.0-preview.2.24128.5">
      <Uri>https://github.com/dotnet/runtime</Uri>
      <Sha>8e5e748c5c06d3e40244c725bd2124f06998f6c1</Sha>
    </Dependency>
    <Dependency Name="Microsoft.Extensions.Hosting.Abstractions" Version="9.0.0-preview.2.24128.5">
      <Uri>https://github.com/dotnet/runtime</Uri>
      <Sha>8e5e748c5c06d3e40244c725bd2124f06998f6c1</Sha>
    </Dependency>
    <Dependency Name="Microsoft.Extensions.Hosting" Version="9.0.0-preview.2.24128.5">
      <Uri>https://github.com/dotnet/runtime</Uri>
      <Sha>8e5e748c5c06d3e40244c725bd2124f06998f6c1</Sha>
    </Dependency>
    <Dependency Name="Microsoft.Extensions.Http" Version="9.0.0-preview.2.24128.5">
      <Uri>https://github.com/dotnet/runtime</Uri>
      <Sha>8e5e748c5c06d3e40244c725bd2124f06998f6c1</Sha>
    </Dependency>
    <Dependency Name="Microsoft.Extensions.Logging.Abstractions" Version="9.0.0-preview.2.24128.5">
      <Uri>https://github.com/dotnet/runtime</Uri>
      <Sha>8e5e748c5c06d3e40244c725bd2124f06998f6c1</Sha>
    </Dependency>
    <Dependency Name="Microsoft.Extensions.Options" Version="9.0.0-preview.2.24128.5">
      <Uri>https://github.com/dotnet/runtime</Uri>
      <Sha>8e5e748c5c06d3e40244c725bd2124f06998f6c1</Sha>
    </Dependency>
    <Dependency Name="Microsoft.Extensions.Primitives" Version="9.0.0-preview.2.24128.5">
      <Uri>https://github.com/dotnet/runtime</Uri>
      <Sha>8e5e748c5c06d3e40244c725bd2124f06998f6c1</Sha>
    </Dependency>
<<<<<<< HEAD
    <Dependency Name="Microsoft.AspNetCore.OpenApi" Version="9.0.0-preview.2.24128.4">
      <Uri>https://github.com/dotnet/aspnetcore</Uri>
      <Sha>e1ad9117a4dac3b0f5f2a7e2b10b43b7016379b9</Sha>
=======
    <Dependency Name="Microsoft.NET.Runtime.WorkloadTesting.Internal" Version="9.0.0-preview.3.24158.8">
      <Uri>https://github.com/dotnet/runtime</Uri>
      <Sha>54d318d6da76e409d4e865220d9923283d55a06d</Sha>
    </Dependency>
    <Dependency Name="Microsoft.AspNetCore.OpenApi" Version="8.0.2">
      <Uri>https://dev.azure.com/dnceng/internal/_git/dotnet-aspnetcore</Uri>
      <Sha>da7e9894ce22ef8cc02e5acc56e95a6f8cf8f644</Sha>
>>>>>>> 1ee0f5ac
    </Dependency>
    <Dependency Name="Microsoft.AspNetCore.OutputCaching.StackExchangeRedis" Version="9.0.0-preview.2.24128.4">
      <Uri>https://github.com/dotnet/aspnetcore</Uri>
      <Sha>e1ad9117a4dac3b0f5f2a7e2b10b43b7016379b9</Sha>
    </Dependency>
    <Dependency Name="Microsoft.Extensions.Caching.StackExchangeRedis" Version="9.0.0-preview.2.24128.4">
      <Uri>https://github.com/dotnet/aspnetcore</Uri>
      <Sha>e1ad9117a4dac3b0f5f2a7e2b10b43b7016379b9</Sha>
    </Dependency>
    <Dependency Name="Microsoft.Extensions.Diagnostics.HealthChecks.EntityFrameworkCore" Version="9.0.0-preview.2.24128.4">
      <Uri>https://github.com/dotnet/aspnetcore</Uri>
      <Sha>e1ad9117a4dac3b0f5f2a7e2b10b43b7016379b9</Sha>
    </Dependency>
    <Dependency Name="Microsoft.Extensions.Diagnostics.HealthChecks" Version="9.0.0-preview.2.24128.4">
      <Uri>https://github.com/dotnet/aspnetcore</Uri>
      <Sha>e1ad9117a4dac3b0f5f2a7e2b10b43b7016379b9</Sha>
    </Dependency>
    <Dependency Name="Microsoft.Extensions.Features" Version="9.0.0-preview.2.24128.4">
      <Uri>https://github.com/dotnet/aspnetcore</Uri>
      <Sha>e1ad9117a4dac3b0f5f2a7e2b10b43b7016379b9</Sha>
    </Dependency>
    <Dependency Name="Microsoft.EntityFrameworkCore.Cosmos" Version="9.0.0-preview.2.24128.4">
      <Uri>https://github.com/dotnet/efcore</Uri>
      <Sha>a5f4f63c8b1ec3199a41319057a76a57c44a5429</Sha>
    </Dependency>
    <Dependency Name="Microsoft.EntityFrameworkCore.SqlServer" Version="9.0.0-preview.2.24128.4">
      <Uri>https://github.com/dotnet/efcore</Uri>
      <Sha>a5f4f63c8b1ec3199a41319057a76a57c44a5429</Sha>
    </Dependency>
    <Dependency Name="Microsoft.EntityFrameworkCore.Tools" Version="9.0.0-preview.2.24128.4">
      <Uri>https://github.com/dotnet/efcore</Uri>
      <Sha>a5f4f63c8b1ec3199a41319057a76a57c44a5429</Sha>
    </Dependency>
    <!-- Intermediate is necessary for source build. -->
    <Dependency Name="Microsoft.SourceBuild.Intermediate.source-build-reference-packages" Version="9.0.0-alpha.1.24101.2">
      <Uri>https://github.com/dotnet/source-build-reference-packages</Uri>
      <Sha>69b60d2af1775f374c91b3e52da02de6b7de1943</Sha>
      <SourceBuild RepoName="source-build-reference-packages" ManagedOnly="true" />
    </Dependency>
  </ProductDependencies>
  <ToolsetDependencies>
<<<<<<< HEAD
    <Dependency Name="Microsoft.DotNet.Arcade.Sdk" Version="9.0.0-beta.24165.6">
      <Uri>https://github.com/dotnet/arcade</Uri>
      <Sha>ace00d8719b8d1fdfd0cc05f71bb9af216338d27</Sha>
    </Dependency>
    <Dependency Name="Microsoft.DotNet.Build.Tasks.Installers" Version="9.0.0-beta.24165.6">
      <Uri>https://github.com/dotnet/arcade</Uri>
      <Sha>ace00d8719b8d1fdfd0cc05f71bb9af216338d27</Sha>
    </Dependency>
    <Dependency Name="Microsoft.DotNet.Build.Tasks.Workloads" Version="9.0.0-beta.24165.6">
      <Uri>https://github.com/dotnet/arcade</Uri>
      <Sha>ace00d8719b8d1fdfd0cc05f71bb9af216338d27</Sha>
    </Dependency>
    <Dependency Name="Microsoft.DotNet.Helix.Sdk" Version="9.0.0-beta.24165.6">
      <Uri>https://github.com/dotnet/arcade</Uri>
      <Sha>ace00d8719b8d1fdfd0cc05f71bb9af216338d27</Sha>
    </Dependency>
    <Dependency Name="Microsoft.DotNet.SharedFramework.Sdk" Version="9.0.0-beta.24165.6">
      <Uri>https://github.com/dotnet/arcade</Uri>
      <Sha>ace00d8719b8d1fdfd0cc05f71bb9af216338d27</Sha>
    </Dependency>
    <Dependency Name="Microsoft.DotNet.RemoteExecutor" Version="9.0.0-beta.24165.6">
      <Uri>https://github.com/dotnet/arcade</Uri>
      <Sha>ace00d8719b8d1fdfd0cc05f71bb9af216338d27</Sha>
    </Dependency>
    <Dependency Name="Microsoft.DotNet.XUnitExtensions" Version="9.0.0-beta.24165.6">
      <Uri>https://github.com/dotnet/arcade</Uri>
      <Sha>ace00d8719b8d1fdfd0cc05f71bb9af216338d27</Sha>
=======
    <Dependency Name="Microsoft.DotNet.Arcade.Sdk" Version="8.0.0-beta.24161.7">
      <Uri>https://github.com/dotnet/arcade</Uri>
      <Sha>cd10e5d3748676d70ae2b4d9c84f073eeb203cac</Sha>
    </Dependency>
    <Dependency Name="Microsoft.DotNet.Build.Tasks.Installers" Version="8.0.0-beta.24161.7">
      <Uri>https://github.com/dotnet/arcade</Uri>
      <Sha>cd10e5d3748676d70ae2b4d9c84f073eeb203cac</Sha>
    </Dependency>
    <Dependency Name="Microsoft.DotNet.Build.Tasks.Workloads" Version="8.0.0-beta.24161.7">
      <Uri>https://github.com/dotnet/arcade</Uri>
      <Sha>cd10e5d3748676d70ae2b4d9c84f073eeb203cac</Sha>
    </Dependency>
    <Dependency Name="Microsoft.DotNet.Helix.Sdk" Version="8.0.0-beta.24161.7">
      <Uri>https://github.com/dotnet/arcade</Uri>
      <Sha>cd10e5d3748676d70ae2b4d9c84f073eeb203cac</Sha>
    </Dependency>
    <Dependency Name="Microsoft.DotNet.SharedFramework.Sdk" Version="8.0.0-beta.24161.7">
      <Uri>https://github.com/dotnet/arcade</Uri>
      <Sha>cd10e5d3748676d70ae2b4d9c84f073eeb203cac</Sha>
    </Dependency>
    <Dependency Name="Microsoft.DotNet.RemoteExecutor" Version="8.0.0-beta.24161.7">
      <Uri>https://github.com/dotnet/arcade</Uri>
      <Sha>cd10e5d3748676d70ae2b4d9c84f073eeb203cac</Sha>
    </Dependency>
    <Dependency Name="Microsoft.DotNet.XUnitExtensions" Version="8.0.0-beta.24161.7">
      <Uri>https://github.com/dotnet/arcade</Uri>
      <Sha>cd10e5d3748676d70ae2b4d9c84f073eeb203cac</Sha>
>>>>>>> 1ee0f5ac
    </Dependency>
    <Dependency Name="Microsoft.DotNet.XliffTasks" Version="9.0.0-beta.24165.6">
      <Uri>https://github.com/dotnet/arcade</Uri>
      <Sha>ace00d8719b8d1fdfd0cc05f71bb9af216338d27</Sha>
    </Dependency>
    <!-- Intermediate is necessary for source build. -->
<<<<<<< HEAD
    <Dependency Name="Microsoft.SourceBuild.Intermediate.arcade" Version="9.0.0-beta.24165.6">
      <Uri>https://github.com/dotnet/arcade</Uri>
      <Sha>ace00d8719b8d1fdfd0cc05f71bb9af216338d27</Sha>
=======
    <Dependency Name="Microsoft.SourceBuild.Intermediate.arcade" Version="8.0.0-beta.24161.7">
      <Uri>https://github.com/dotnet/arcade</Uri>
      <Sha>cd10e5d3748676d70ae2b4d9c84f073eeb203cac</Sha>
>>>>>>> 1ee0f5ac
      <SourceBuild RepoName="arcade" ManagedOnly="true" />
    </Dependency>
  </ToolsetDependencies>
</Dependencies><|MERGE_RESOLUTION|>--- conflicted
+++ resolved
@@ -73,19 +73,13 @@
       <Uri>https://github.com/dotnet/runtime</Uri>
       <Sha>8e5e748c5c06d3e40244c725bd2124f06998f6c1</Sha>
     </Dependency>
-<<<<<<< HEAD
-    <Dependency Name="Microsoft.AspNetCore.OpenApi" Version="9.0.0-preview.2.24128.4">
-      <Uri>https://github.com/dotnet/aspnetcore</Uri>
-      <Sha>e1ad9117a4dac3b0f5f2a7e2b10b43b7016379b9</Sha>
-=======
     <Dependency Name="Microsoft.NET.Runtime.WorkloadTesting.Internal" Version="9.0.0-preview.3.24158.8">
       <Uri>https://github.com/dotnet/runtime</Uri>
       <Sha>54d318d6da76e409d4e865220d9923283d55a06d</Sha>
     </Dependency>
-    <Dependency Name="Microsoft.AspNetCore.OpenApi" Version="8.0.2">
-      <Uri>https://dev.azure.com/dnceng/internal/_git/dotnet-aspnetcore</Uri>
-      <Sha>da7e9894ce22ef8cc02e5acc56e95a6f8cf8f644</Sha>
->>>>>>> 1ee0f5ac
+    <Dependency Name="Microsoft.AspNetCore.OpenApi" Version="9.0.0-preview.2.24128.4">
+      <Uri>https://github.com/dotnet/aspnetcore</Uri>
+      <Sha>e1ad9117a4dac3b0f5f2a7e2b10b43b7016379b9</Sha>
     </Dependency>
     <Dependency Name="Microsoft.AspNetCore.OutputCaching.StackExchangeRedis" Version="9.0.0-preview.2.24128.4">
       <Uri>https://github.com/dotnet/aspnetcore</Uri>
@@ -127,7 +121,6 @@
     </Dependency>
   </ProductDependencies>
   <ToolsetDependencies>
-<<<<<<< HEAD
     <Dependency Name="Microsoft.DotNet.Arcade.Sdk" Version="9.0.0-beta.24165.6">
       <Uri>https://github.com/dotnet/arcade</Uri>
       <Sha>ace00d8719b8d1fdfd0cc05f71bb9af216338d27</Sha>
@@ -155,50 +148,15 @@
     <Dependency Name="Microsoft.DotNet.XUnitExtensions" Version="9.0.0-beta.24165.6">
       <Uri>https://github.com/dotnet/arcade</Uri>
       <Sha>ace00d8719b8d1fdfd0cc05f71bb9af216338d27</Sha>
-=======
-    <Dependency Name="Microsoft.DotNet.Arcade.Sdk" Version="8.0.0-beta.24161.7">
-      <Uri>https://github.com/dotnet/arcade</Uri>
-      <Sha>cd10e5d3748676d70ae2b4d9c84f073eeb203cac</Sha>
-    </Dependency>
-    <Dependency Name="Microsoft.DotNet.Build.Tasks.Installers" Version="8.0.0-beta.24161.7">
-      <Uri>https://github.com/dotnet/arcade</Uri>
-      <Sha>cd10e5d3748676d70ae2b4d9c84f073eeb203cac</Sha>
-    </Dependency>
-    <Dependency Name="Microsoft.DotNet.Build.Tasks.Workloads" Version="8.0.0-beta.24161.7">
-      <Uri>https://github.com/dotnet/arcade</Uri>
-      <Sha>cd10e5d3748676d70ae2b4d9c84f073eeb203cac</Sha>
-    </Dependency>
-    <Dependency Name="Microsoft.DotNet.Helix.Sdk" Version="8.0.0-beta.24161.7">
-      <Uri>https://github.com/dotnet/arcade</Uri>
-      <Sha>cd10e5d3748676d70ae2b4d9c84f073eeb203cac</Sha>
-    </Dependency>
-    <Dependency Name="Microsoft.DotNet.SharedFramework.Sdk" Version="8.0.0-beta.24161.7">
-      <Uri>https://github.com/dotnet/arcade</Uri>
-      <Sha>cd10e5d3748676d70ae2b4d9c84f073eeb203cac</Sha>
-    </Dependency>
-    <Dependency Name="Microsoft.DotNet.RemoteExecutor" Version="8.0.0-beta.24161.7">
-      <Uri>https://github.com/dotnet/arcade</Uri>
-      <Sha>cd10e5d3748676d70ae2b4d9c84f073eeb203cac</Sha>
-    </Dependency>
-    <Dependency Name="Microsoft.DotNet.XUnitExtensions" Version="8.0.0-beta.24161.7">
-      <Uri>https://github.com/dotnet/arcade</Uri>
-      <Sha>cd10e5d3748676d70ae2b4d9c84f073eeb203cac</Sha>
->>>>>>> 1ee0f5ac
     </Dependency>
     <Dependency Name="Microsoft.DotNet.XliffTasks" Version="9.0.0-beta.24165.6">
       <Uri>https://github.com/dotnet/arcade</Uri>
       <Sha>ace00d8719b8d1fdfd0cc05f71bb9af216338d27</Sha>
     </Dependency>
     <!-- Intermediate is necessary for source build. -->
-<<<<<<< HEAD
     <Dependency Name="Microsoft.SourceBuild.Intermediate.arcade" Version="9.0.0-beta.24165.6">
       <Uri>https://github.com/dotnet/arcade</Uri>
       <Sha>ace00d8719b8d1fdfd0cc05f71bb9af216338d27</Sha>
-=======
-    <Dependency Name="Microsoft.SourceBuild.Intermediate.arcade" Version="8.0.0-beta.24161.7">
-      <Uri>https://github.com/dotnet/arcade</Uri>
-      <Sha>cd10e5d3748676d70ae2b4d9c84f073eeb203cac</Sha>
->>>>>>> 1ee0f5ac
       <SourceBuild RepoName="arcade" ManagedOnly="true" />
     </Dependency>
   </ToolsetDependencies>
