--- conflicted
+++ resolved
@@ -100,17 +100,15 @@
                 var redis = AppBuilder.AddRedis("redis");
                 IntegrationServiceABuilder = IntegrationServiceABuilder.WithReference(redis);
             }
-<<<<<<< HEAD
             if (!resourcesToSkip.HasFlag(TestResourceNames.valkey))
             {
-                var valkey = AppBuilder.AddRedis("valkey");
+                var valkey = AppBuilder.AddValkey("valkey");
                 IntegrationServiceABuilder = IntegrationServiceABuilder.WithReference(valkey);
-=======
+            }
             if (!resourcesToSkip.HasFlag(TestResourceNames.garnet))
             {
                 var garnet = AppBuilder.AddGarnet("garnet");
                 IntegrationServiceABuilder = IntegrationServiceABuilder.WithReference(garnet);
->>>>>>> 9288bd05
             }
             if (!resourcesToSkip.HasFlag(TestResourceNames.postgres) || !resourcesToSkip.HasFlag(TestResourceNames.efnpgsql))
             {
