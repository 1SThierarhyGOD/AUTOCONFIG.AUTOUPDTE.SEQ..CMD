--- conflicted
+++ resolved
@@ -217,12 +217,11 @@
     display: none;
 }
 
-<<<<<<< HEAD
-fluent-switch.table-switch::part(label) {
-     width: 160px;
-=======
 div.error-counter-badge {
     padding: 3px 3px;
     color: var(--error-counter-badge-foreground-color) !important; /* color is applied directly to div style, so !important to override since we can't use a more specific selector */
->>>>>>> 3fa3dc5e
+}
+
+fluent-switch.table-switch::part(label) {
+     width: 160px;
 }