--- conflicted
+++ resolved
@@ -1,26 +1,9 @@
 ﻿{
   "author": "Microsoft",
-<<<<<<< HEAD
-  "name": ".NET Aspire Application",
-  "description": "A project template for creating an empty .NET Aspire app.",
-  "symbols/Framework/description": "The target framework for the project.",
-  "symbols/Framework/choices/net9.0/description": "Target net9.0",
-  "symbols/appHostHttpPort/description": "Port number to use for the HTTP endpoint in launchSettings.json of the AppHost project.",
-  "symbols/appHostOtlpHttpPort/description": "Port number to use for the OTLP HTTP endpoint in launchSettings.json of the AppHost project.",
-  "symbols/appHostResourceHttpPort/description": "Port number to use for the resource service HTTP endpoint in launchSettings.json of the AppHost project.",
-  "symbols/appHostHttpsPort/description": "Port number to use for the HTTPS endpoint in launchSettings.json of the AppHost project. This option is only applicable when the parameter no-https is not used.",
-  "symbols/appHostOtlpHttpsPort/description": "Port number to use for the OTLP HTTPS endpoint in launchSettings.json of the AppHost project.",
-  "symbols/appHostResourceHttpsPort/description": "Port number to use for the resource service HTTPS endpoint in launchSettings.json of the AppHost project.",
-  "symbols/skipRestore/description": "If specified, skips the automatic restore of the project on create.",
-  "symbols/NoHttps/description": "Whether to turn off HTTPS.",
-  "postActions/set-startup-project/description": "Sets the startup project in the solution",
-  "postActions/restore/description": "Restore NuGet packages required by this project.",
-  "postActions/restore/manualInstructions/default/text": "Run 'dotnet restore'"
-=======
   "name": ".NET Aspire Uygulaması",
   "description": "Boş bir .NET Aspire uygulaması oluşturmak için proje şablonu.",
   "symbols/Framework/description": "Projenin hedef çerçevesi.",
-  "symbols/Framework/choices/net8.0/description": "Hedef net8.0",
+  "symbols/Framework/choices/net9.0/description": "Target net9.0",
   "symbols/appHostHttpPort/description": "AppHost projesinin HTTP uç noktası launchSettings.json bağlantı noktası numarası.",
   "symbols/appHostOtlpHttpPort/description": "AppHost projesinin OTLP HTTP uç noktası launchSettings.json bağlantı noktası numarası.",
   "symbols/appHostResourceHttpPort/description": "AppHost projesinin kaynak hizmeti HTTP uç noktası launchSettings.json bağlantı noktası numarası.",
@@ -32,5 +15,4 @@
   "postActions/set-startup-project/description": "Çözümdeki başlangıç projesini ayarlar",
   "postActions/restore/description": "Bu projenin gerektirdiği NuGet paketlerini geri yükleyin.",
   "postActions/restore/manualInstructions/default/text": "'dotnet restore' çalıştır"
->>>>>>> a8df59e4
 }