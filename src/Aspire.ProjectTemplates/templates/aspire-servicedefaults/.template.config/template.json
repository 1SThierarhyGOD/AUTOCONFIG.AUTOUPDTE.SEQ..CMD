--- conflicted
+++ resolved
@@ -20,15 +20,9 @@
     "language": "C#",
     "type": "project"
   },
-<<<<<<< HEAD
   "precedence": "9000",
   "identity": "Aspire.ServiceDefaults.CSharp.9.0",
-  "thirdPartyNotices": "https://aka.ms/aspire/1.0-third-party-notices",
-=======
-  "precedence": "8000",
-  "identity": "Aspire.ServiceDefaults.CSharp.8.0",
   "thirdPartyNotices": "https://aka.ms/dotnet/aspire/8.0-third-party-notices",
->>>>>>> 1ee0f5ac
   "groupIdentity": "Aspire.ServiceDefaults",
   "constraints": {
     "aspire": {
